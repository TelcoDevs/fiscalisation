# -*- coding: utf-8 -*-
{
    'name': 'ZIMRA Fiscalisation',
    'summary': 'Fiscal Device Integration',
    'description': """
        ZIMRA Fiscalisation
        ===================

        This module provides integration with fiscal devices to ensure compliance with ZIMRA fiscalisation requirements.
        It allows for auto-management of fiscal device tokens and regular device status checks.
    """,
    'category': 'Accounting',
    'author': 'TELCO',
<<<<<<< HEAD
    'website': 'https://live.telco.co.zw',
    'license': 'OPL-1',
    'depends': [
        'base',
        'account',
        'mail',
        'contacts',
        'product'
    ],
    'data': [
        'security/fiscalisation_groups.xml',
        'security/ir.model.access.csv',
        'views/fiscal_device_views.xml',
        'views/templates.xml',
        'views/account_move_views.xml',
        'reports/report_invoice.xml',
=======
    'website': 'live.telco.co.zw',
    'version': '16.0.1.0.0',
    'depends': ['base', 'account', 'contacts', 'product'],

    "data": [
        "security/fiscalisation_groups.xml",
        "security/ir.model.access.csv",
        "views/fiscal_device_views.xml",
        "views/account_move_views.xml",
        "reports/report_invoice.xml",
>>>>>>> 46cf9851
        'data/cron_data.xml',
        # 'views/res_partner_view.xml',
        'views/product_view.xml'
    ],
    # only loaded in demonstration mode
    'external_dependencies': {
        'python': ['requests', 'qrcode']
    },
    'demo': [
        'demo/demo.xml',
    ],
    'external_dependencies': {
        'python': ['requests', 'qrcode'],
    },
    'installable': True,
    'application': True,
    'auto_install': False,
    'images': [
        # 'static/description/banner.png',
    ],
    # 'price': 0.0,
    # 'currency': 'USD',
    # 'live_test_url': 'https://live.telco.co.zw',
    'support': 'customer-care@teamtelco.co.zw',
}<|MERGE_RESOLUTION|>--- conflicted
+++ resolved
@@ -11,7 +11,6 @@
     """,
     'category': 'Accounting',
     'author': 'TELCO',
-<<<<<<< HEAD
     'website': 'https://live.telco.co.zw',
     'license': 'OPL-1',
     'depends': [
@@ -28,18 +27,6 @@
         'views/templates.xml',
         'views/account_move_views.xml',
         'reports/report_invoice.xml',
-=======
-    'website': 'live.telco.co.zw',
-    'version': '16.0.1.0.0',
-    'depends': ['base', 'account', 'contacts', 'product'],
-
-    "data": [
-        "security/fiscalisation_groups.xml",
-        "security/ir.model.access.csv",
-        "views/fiscal_device_views.xml",
-        "views/account_move_views.xml",
-        "reports/report_invoice.xml",
->>>>>>> 46cf9851
         'data/cron_data.xml',
         # 'views/res_partner_view.xml',
         'views/product_view.xml'

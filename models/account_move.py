--- conflicted
+++ resolved
@@ -20,10 +20,7 @@
     fdms_url = fields.Char(string='FDMS URL', readonly=True, copy=False, compute='_compute_fdms_url')
     fiscal_date = fields.Datetime(string='Fiscalisation Date', readonly=True, copy=False)
     device_id = fields.Char(string='Device ID', readonly=True, compute='_compute_device_id', store=True)
-<<<<<<< HEAD
-=======
     device_serial = fields.Char(string='Device Serial', readonly=True, compute='_compute_device_serial', store=True)
->>>>>>> 87b917db
     receipt_global_number = fields.Char(string='Receipt Global Number', readonly=True, copy=False)
     receipt_number = fields.Char(string='Receipt Number', readonly=True, copy=False)
     fiscal_day_no = fields.Char(string='Fiscal Day', readonly=True, copy=False)

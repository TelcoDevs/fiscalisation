--- conflicted
+++ resolved
@@ -49,19 +49,6 @@
                             <field name="name" placeholder="Name..."/>
                         </h1>
                     </div>
-<<<<<<< HEAD
-                    <group>
-                        <group>
-                            <field name="company_id" options="{'no_open': True}"/>
-                            <field name="device_id" placeholder="Device ID..."/>
-                            <field name="device_serial" placeholder="Device Serial..."/>
-                            <field name="activation_key" placeholder="Activation Key..."/>
-                            <field name="base_url" placeholder="Base URL..."/>
-                        </group>
-                    </group>
-                    <notebook>
-                        <page string="Tokens">
-=======
                     
                     <notebook>
                         <!-- Operations Tab -->
@@ -90,15 +77,12 @@
 
                         <!-- Authentication Tab -->
                         <page string="Authentication">
->>>>>>> 9baf678c
                             <group>
                                 <field name="access_token" readonly="1"/>
                                 <field name="refresh_token" readonly="1"/>
                                 <field name="token_expiry" readonly="1"/>
                             </group>
                         </page>
-<<<<<<< HEAD
-=======
 
                         <!-- Status Information Tab -->
                         <page string="Status">
@@ -119,7 +103,6 @@
                                 <field name="last_error_status" readonly="1"/>
                             </group>
                         </page>
->>>>>>> 9baf678c
                     </notebook>
                 </sheet>
             </form>

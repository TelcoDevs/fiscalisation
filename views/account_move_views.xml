--- conflicted
+++ resolved
@@ -13,21 +13,13 @@
                         class="btn btn-info mr-3"
                         type="object"
                         style="background:rgba(46, 210, 162,0.2);"
-<<<<<<< HEAD
-                        attrs="{'invisible': ['|', ('fiscalised', '=', True), ('state', '!=', 'posted')]}"
-=======
                         attrs="{'invisible': ['|', '|', ('device_id', '=', False), ('fiscalised', '=', True), ('state', '!=', 'posted')]}"
->>>>>>> 87b917db
                         />
                 </xpath>
 
                 <!-- Add a new page in the notebook for Fiscal Information -->
                 <xpath expr="//notebook" position="inside">
-<<<<<<< HEAD
                     <page string="Fiscal Information" attrs="{'invisible': ['|', ('fiscalised', '=', False), ('device_id', '=', False)]}">
-=======
-                    <page string="Fiscal Information" attrs="{'invisible': [('fiscalised', '=', False)]}">
->>>>>>> 87b917db
                         <group>
                             <field name="qr_url" readonly="1"/>
                             <field name="fiscal_date" readonly="True"/>
